# Changelog

This project adheres to [Semantic Versioning](http://semver.org/spec/v2.0.0.html).

<<<<<<< HEAD
## [0.6.1](https://github.com/returntocorp/semgrep/releases/tag/v0.6.1) - 2020-05-06

### Fix

- Message field in output was not using proper interpolated message
=======
## Next Release

### Added
- `--exclude`, `--include`, `--exclude-dir`, and `--include-dir` flags
  for targeting specific paths with command line options.
  The behavior of these flags mimics `grep`'s behavior.

>>>>>>> d61fc902

## [0.6.0](https://github.com/returntocorp/semgrep/releases/tag/v0.6.0) - 2020-05-05

### Added
- The `-j/--jobs` flag for specifying number of subprocesses to use to run checks in parallel.
- expression statements will now match by default also return statements
  ```
  foo();
  ```
  will now match
  ```javascript
  return foo();
  ```
- You can now use regexps for field names:
  ```
  var $X = {"=~/[lL]ocation/": $Y};
  ```
  will now match
  ```javascript
  var x = {"Location": 1};
  ```
- Add severity to json output and prepend the rule line with it. Color yellow if `WARNING`, and red if `ERROR`. e.g. WARNING rule:tests.equivalence-tests
- For languages not allowing the dollar sign in identifiers (e.g., Python),
  semgrep will return an error if your pattern contains an identifier
  starting with a dollar that is actually not considered a metavariable
  (e.g., `$x`)
- Support top level `metadata` field in rule.yaml. Entire metadata object is attached to
  all things that match the rule when using json output format.

### Changed
- Config files in hidden paths can now be used by explicitly specifying
  the hidden path:
    ```
    semgrep --config some/hidden/.directory
    ```
- Metavariables can now contain digits or `_`. `$USERS_2` is now
  a valid metavariable name. A metavariable must start with a letter
  or `_` though.
- Simple calls of the `semgrep` CLI, such as `semgrep --version`, are now 60% faster.
- Display autofix suggestion in regular and json output mode.
- Update command line help texts.

### Fixed
- Correctly parse `f"{foo:,f}"` in Python
- Correctly parse Python files where the last line is a comment

## [0.5.0](https://github.com/returntocorp/semgrep/releases/tag/v0.5.0) - 2020-04-28

### Changed
- Rename executable to semgrep
- Deep expression matching in conditionals requires different syntax:
    ```
    if <... $X = True ...>:
        ...
    ```
    will now match
    ```python
    if foo == bar and baz == True:
        return 1
    ```
- Deduplicate semgrep output in cases where there are multiple ways
  a rule matches section of code
- Deep statement matchings goes into functions and classes:
    ```
    $X = ...
    ...
    bar($X)
    ```
    now matches with
    ```javascript
    QUX = "qux"

    function baz() {
        function foo() {
            bar(QUX)
        }
    }
    ```

### Added
- `python2` is a valid supported language

### Fixed
- Expression will right hand side of assignment/variable definition in javascript. See #429
    ```
    foo();
    ```
    will now match
    ```
    var x = foo();
    ```
- Regression where `"..."` was matching empty list
    ```
    foo("...")
    ```
    does _not_ match
    ```
    foo()
    ```

## [0.4.9](https://github.com/returntocorp/semgrep/releases/tag/v0.4.9) - 2020-04-07

### Changed

- Only print out number of configs and rules when running with verbose flag
- Match let and const to var in javascript:
    ```
    var $F = "hello"
    ```
    will now match any of the following expressions:
    ```javascript
    var foo = "hello";
    let bar = "hello";
    const baz = "hello";
    ```

### Added

- Print out --dump-ast
- Print out version with `--version`
- Allow ... in arrays
    ```
    [..., 1]
    ```
    will now match
    ```
    [3, 2, 1]
    ```
- Support Metavariable match on keyword arguments in python:
    ```
    foo(..., $K=$B, ...)
    ```
    will now match
    ```
    foo(1, 2, bar=baz, 3)
    ```
- Support constant propogation in f-strings in python:
    ```
    $M = "..."
    ...
    $Q = f"...{$M}..."
    ```
    will now match
    ```python
    foo = "bar"
    baz = f"qux {foo}"
    ```
- Constant propogation in javascript:
    ```
    api("literal");
    ```
    will now match with any of the following:
    ```javascript
    api("literal");

    const LITERAL = "literal";
    api(LITERAL);

    const LIT = "lit";
    api(LIT + "eral");

    const LIT = "lit";
    api(`${LIT}eral`);
    ```

- Deep statement matching:
    Elipsis operator (`...`) will also include going deeper in scope (i.e. if-else, try-catch, loop, etc.)
    ```
    foo()
    ...
    bar()
    ```
    will now match
    ```python
    foo()
    if baz():
        try:
            bar()
        except Exception:
            pass
    ```
- Unified import resolution in python:
    ```
    import foo.bar.baz
    ```

    will now match any of the following statements:

    ```python
    import foo.bar.baz
    import foo.bar.baz.qux
    import foo.bar.baz as flob
    import foo.bar.baz.qux as flob
    from foo.bar import baz
    from foo.bar.baz import qux
    from foo.bar import baz as flob
    from foo.bar.bax import qux as flob
    ```
- Support for anonymous functions in javascript:
    ```
    function() {
        ...
    }
    ```
    will now match
    ```javascript
    var bar = foo(
        //matches the following line
        function () { console.log("baz"); }
    );
    ```
- Support arrow function in javascript
    ```
    (a) => { ... }
    ```
    will now match:

    ```javascript
    foo( (a) => { console.log("foo"); });
    foo( a => console.log("foo"));

    // arrows are normalized in regular Lambda, so an arrow pattern
    // will match also old-style anynonous function.
    foo(function (a) { console.log("foo"); });
    ```
- Python implicit string concatenation
    ```
    $X = "..."
    ```
    will now match
    ```python
    # python implicitly concatenates strings
    foo = "bar"       "baz"              "qux"
    ```
- Resolve alias in attributes and decorators in python
    ```
    @foo.bar.baz
    def $X(...):
        ...
    ```
    will now match
    ```python
    from foo.bar import baz

    @baz
    def qux():
        print("hello")
    ```
### Fixed

- Handle misordered multiple object destructuring assignments in javascript:
    ```
    var {foo, bar} = qux;
    ```
    will now match
    ```
    var {bar, baz, foo} = qux;
    ```
- Defining properties/functions in different order:
    ```
    var $F = {
        two: 2,
        one: 1
    };
    ```
    will now match both
    ```javascript
    var foo = {
      two: 2,
      one: 1
    };

    var bar = {
        one: 1,
        two: 2
    };
    ```
- Metavariables were not matching due to go parser adding empty statements in golang


## [0.4.8](https://github.com/returntocorp/semgrep/releases/tag/0.4.8) - 2020-03-09

### Added
* Constant propagation for some langauges. Golang example:
```
pattern: dangerous1("...")
will match:

const Bar = "password"
func foo() {
     dangerous1(Bar);
}
```

* Import matching equivalences
```
pattern: import foo.bar.a2
matches code: from foo.bar import a1, a2
```

* Deep expression matching - see (#264)
```
pattern: bar();
matches code: print(bar())
```<|MERGE_RESOLUTION|>--- conflicted
+++ resolved
@@ -2,13 +2,6 @@
 
 This project adheres to [Semantic Versioning](http://semver.org/spec/v2.0.0.html).
 
-<<<<<<< HEAD
-## [0.6.1](https://github.com/returntocorp/semgrep/releases/tag/v0.6.1) - 2020-05-06
-
-### Fix
-
-- Message field in output was not using proper interpolated message
-=======
 ## Next Release
 
 ### Added
@@ -16,7 +9,11 @@
   for targeting specific paths with command line options.
   The behavior of these flags mimics `grep`'s behavior.
 
->>>>>>> d61fc902
+## [0.6.1](https://github.com/returntocorp/semgrep/releases/tag/v0.6.1) - 2020-05-06
+
+### Fix
+
+- Message field in output was not using proper interpolated message
 
 ## [0.6.0](https://github.com/returntocorp/semgrep/releases/tag/v0.6.0) - 2020-05-05
 
